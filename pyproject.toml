--- conflicted
+++ resolved
@@ -16,12 +16,9 @@
   "requests>=2.31.0",
   "beautifulsoup4>=4.12.0",
   "mcp>=1.0.0",
-<<<<<<< HEAD
   "smithery>=0.2.0",
-=======
   "starlette>=0.37.2",
   "uvicorn>=0.30.0",
->>>>>>> 3f5b02cf
 ]
 
 [project.optional-dependencies]

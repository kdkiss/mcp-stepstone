--- conflicted
+++ resolved
@@ -270,20 +270,13 @@
                     },
                     "query": {
                         "type": "string",
-<<<<<<< HEAD
                         "description": "Job title or company name to search for in previous results"
                     },
                     "job_index": {
                         "type": "integer",
                         "description": "Index of the job in previous results (1-based, optional)",
                         "minimum": 1
-=======
-                        "description": "Job title or description to search for when job_index is omitted"
-                    },
-                    "job_index": {
-                        "type": "integer",
-                        "description": "1-based index of the job in previous results. Takes precedence over job_query when provided."
->>>>>>> 00ad19be
+
                     }
                 },
                 "required": []
@@ -369,7 +362,6 @@
             summary += f"Location: {zip_code} (±{radius}km)\n"
             summary += f"Total Jobs Found: {total_jobs}\n"
             summary += f"Session ID: {session}\n"
-<<<<<<< HEAD
             if all_jobs:
                 tip_example = all_jobs[0]["title"]
             else:
@@ -380,16 +372,7 @@
             )
             
             full_response = summary + "\n".join(formatted_output)
-=======
-
-            if all_jobs:
-                tip = f"\n💡 Tip: Use 'get_job_details' tool with job_query='{all_jobs[0]['title']}' to get more details about any job!"
-            else:
-                tip = "\n💡 Tip: Try adjusting your search terms or radius to discover more roles."
-
-            full_response = summary + tip + "\n".join(formatted_output)
-
->>>>>>> 00ad19be
+
             
             return [types.TextContent(
                 type="text",
@@ -406,7 +389,6 @@
         # Extract parameters
         query = arguments.get("query")
         session_id = arguments.get("session_id")
-<<<<<<< HEAD
         job_index = arguments.get("job_index")
 
         # Validate parameters
@@ -445,68 +427,12 @@
             else:
                 resolved_session = session_manager.get_recent_session()
                 if not resolved_session:
-=======
-        job_index_raw = arguments.get("job_index")
-
-        # Normalize and validate job_index if provided
-        job_index: Optional[int] = None
-        if job_index_raw is not None:
-            try:
-                job_index = int(job_index_raw)
-            except (TypeError, ValueError):
-                return [types.TextContent(
-                    type="text",
-                    text="Error: job_index must be a positive integer"
-                )]
-
-            if job_index < 1:
-                return [types.TextContent(
-                    type="text",
-                    text="Error: job_index must be a positive integer"
-                )]
-
-        # Validate fallback when no job_index present
-        if job_index is None:
-            if not job_query or not isinstance(job_query, str) or not job_query.strip():
-                return [types.TextContent(
-                    type="text",
-                    text="Error: Provide either job_index or job_query to identify the job"
-                )]
-
-        target_session: Optional[SearchSession]
-        if session_id:
-            target_session = session_manager.get_session(session_id)
-            if not target_session:
-                return [types.TextContent(
-                    type="text",
-                    text="No active search session found for the provided session_id. Please perform a job search first."
-                )]
-        else:
-            target_session = session_manager.get_recent_session()
-            if not target_session:
-                return [types.TextContent(
-                    type="text",
-                    text="No active search session found. Please perform a job search first."
-                )]
-
-        try:
-            # Get job details
-            job: Optional[Dict[str, str]] = None
-            if job_index is not None:
-                logger.info(
-                    "Getting job details for index %s in session %s",
-                    job_index,
-                    target_session.session_id,
-                )
-                jobs = target_session.results or []
-                if not jobs:
->>>>>>> 00ad19be
+
                     return [types.TextContent(
                         type="text",
                         text="No jobs available in the selected session. Please perform a new search."
                     )]
 
-<<<<<<< HEAD
             job = None
 
             if job_index is not None:
@@ -529,40 +455,7 @@
                         type="text",
                         text=f"No job found matching: {query}"
                     )]
-=======
-                zero_based_index = job_index - 1
-                if zero_based_index < 0 or zero_based_index >= len(jobs):
-                    return [types.TextContent(
-                        type="text",
-                        text=(
-                            f"Error: job_index {job_index} is out of range. "
-                            f"Select a value between 1 and {len(jobs)}."
-                        )
-                    )]
-
-                job = jobs[zero_based_index]
-            else:
-                query = job_query.strip() if isinstance(job_query, str) else ""
-                logger.info(
-                    "Getting job details for query '%s' in session %s",
-                    query,
-                    target_session.session_id,
-                )
-                job = session_manager.find_job_in_session(
-                    target_session.session_id,
-                    query,
-                )
-
-
-            if not job:
-                return [types.TextContent(
-                    type="text",
-                    text=(
-                        f"No job found matching: {job_query}" if job_index is None else
-                        f"No job found at index {job_index}."
-                    )
-                )]
->>>>>>> 00ad19be
+
 
             # Parse job details
             parser = JobDetailParser()

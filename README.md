# Stepstone Job Search MCP Server

A Model Context Protocol (MCP) server for searching job listings on Stepstone.de. This server transforms job search functionality into a tool that can be used with MCP-compatible clients like Smithery, Claude Desktop, and other AI assistants.

<<<<<<< HEAD
[![smithery badge](https://smithery.ai/badge/@kdkiss/mcp-stepstone)](https://smithery.ai/server/@kdkiss/mcp-stepstone)
**`mcp-stepstone`** is an MCP-compatible CLI module that fetches job listings from [Stepstone.de](https://www.stepstone.de) based on dynamic keywords and location parameters.
=======
## Features
>>>>>>> eb5002c5

- 🔍 Search job listings on Stepstone.de using multiple search terms
- 📍 Location-based search with German postal codes
- 🎯 Configurable search radius
- 🛡️ Robust error handling and logging
- 📊 Structured job data extraction (title, company, location, link)
- 🔄 Duplicate job filtering
- 📚 Built-in help documentation

## Installation

### Prerequisites

- Python 3.8 or higher
- pip package manager

<<<<<<< HEAD

## 📦 Installation & Usage

### Installing via Smithery

To install Stepstone Job Listings Fetcher for Claude Desktop automatically via [Smithery](https://smithery.ai/server/@kdkiss/mcp-stepstone):

```bash
npx -y @smithery/cli install @kdkiss/mcp-stepstone --client claude
```

### Installing manually
You can use it directly with `npx`:
=======
### Step 1: Install Dependencies
>>>>>>> eb5002c5

```bash
pip install requests beautifulsoup4 mcp lxml
```

Or using the requirements file:

```bash
pip install -r requirements.txt
```

### Step 2: Download the Server

Save the `stepstone_server.py` file to your desired directory.

### Step 3: Configure with Smithery

Add the server to your Smithery configuration file (`mcp.json`):

```json
{
  "mcpServers": {
    "stepstone-job-search": {
      "command": "python",
      "args": ["/path/to/stepstone_server.py"],
      "description": "Search for job listings on Stepstone.de"
    }
  }
}
```

### Step 4: Configure with Claude Desktop

If using Claude Desktop, add to your configuration file:

**macOS**: `~/Library/Application Support/Claude/claude_desktop_config.json`
**Windows**: `%APPDATA%/Claude/claude_desktop_config.json`

```json
{
  "mcpServers": {
    "stepstone-job-search": {
      "command": "python",
      "args": ["/path/to/stepstone_server.py"]
    }
  }
}
```

## Usage

### Available Tools

#### `search_jobs`

Search for job listings using multiple search terms.

**Parameters:**
- `search_terms` (array, optional): List of job search terms
  - Default: `["fraud", "betrug", "compliance"]`
  - Example: `["data scientist", "machine learning", "python developer"]`
- `zip_code` (string, optional): German 5-digit postal code
  - Default: `"40210"` (Düsseldorf)
  - Example: `"10115"` (Berlin), `"80331"` (Munich)
- `radius` (integer, optional): Search radius in kilometers
  - Default: `5`
  - Range: 1-100 km

### Example Usage

#### Basic Search
```json
{
  "tool": "search_jobs",
  "parameters": {
    "search_terms": ["software engineer", "developer"]
  }
}
```

#### Location-Specific Search
```json
{
  "tool": "search_jobs",
  "parameters": {
    "search_terms": ["marketing manager", "digital marketing"],
    "zip_code": "10115",
    "radius": 15
  }
}
```

#### Fraud/Compliance Specialist Search
```json
{
  "tool": "search_jobs",
  "parameters": {
    "search_terms": ["fraud", "betrug", "compliance", "risk management"],
    "zip_code": "40210",
    "radius": 25
  }
}
```

### Sample Output

```
Job Search Summary:
Search Terms: fraud, betrug
Location: 40210 (±5km)
Total Jobs Found: 15

--- Results for 'fraud' ---

1. Senior Fraud Analyst
   Company: Deutsche Bank AG
   Location: Düsseldorf
   Link: https://www.stepstone.de/stellenangebote--Senior-Fraud-Analyst-Dusseldorf-Deutsche-Bank-AG--9234567

2. Fraud Prevention Specialist
   Company: PayPal Europe
   Location: Düsseldorf
   Link: https://www.stepstone.de/stellenangebote--Fraud-Prevention-Specialist-Dusseldorf-PayPal-Europe--9234568

--- Results for 'betrug' ---

3. Betrugsermittler (m/w/d)
   Company: Allianz Versicherung
   Location: Düsseldorf
   Link: https://www.stepstone.de/stellenangebote--Betrugsermittler-Dusseldorf-Allianz--9234569
```

## Available Resources

The server provides built-in documentation accessible through the resource system:

- `stepstone://search-help`: Complete usage guide and examples

## German Postal Code Examples

| City | Postal Code | Area |
|------|-------------|------|
| Berlin | 10115 | Berlin Mitte |
| Munich | 80331 | Munich Center |
| Hamburg | 20095 | Hamburg Center |
| Cologne | 50667 | Cologne Center |
| Frankfurt | 60329 | Frankfurt Center |
| Düsseldorf | 40210 | Düsseldorf Center |
| Stuttgart | 70173 | Stuttgart Center |

## Troubleshooting

### Common Issues

#### Server Not Starting
- Ensure all dependencies are installed: `pip install -r requirements.txt`
- Check Python version: `python --version` (requires 3.8+)
- Verify file path in configuration is correct

#### No Jobs Found
- Check if the postal code is valid (5-digit German postal code)
- Try broader search terms or increase radius
- Verify internet connection
- Check Stepstone.de website is accessible

#### Import Errors
```bash
# Install missing dependencies
pip install requests beautifulsoup4 mcp lxml
```

#### Permission Errors
```bash
# On Unix systems, make the script executable
chmod +x stepstone_server.py
```

### Logging

The server includes comprehensive logging. To see debug information:

1. Set logging level in the script:
```python
logging.basicConfig(level=logging.DEBUG)
```

2. Or run with verbose output:
```bash
python stepstone_server.py --verbose
```

## Rate Limiting and Ethics

This server includes built-in rate limiting and respectful scraping practices:

- Uses appropriate User-Agent headers
- Implements request timeouts
- Handles errors gracefully
- Respects website structure

**Please use responsibly** and in accordance with Stepstone.de's terms of service.

## Development

### Project Structure
```
stepstone-mcp-server/

├── stepstone_server.py    # Main MCP server


├── requirements.txt       # Python dependencies



├── mcp.json              # Smithery configuration



├── README.md             # This file




└── examples/             # Usage examples




```

### Contributing

1. Fork the repository
2. Create a feature branch: `git checkout -b feature-name`
3. Make your changes
4. Add tests if applicable
5. Submit a pull request

### Testing

To test the server locally:

```bash
# Test basic functionality
python stepstone_server.py





# Test with specific parameters
echo '{"search_terms": ["test"], "zip_code": "40210"}' | python stepstone_server.py




```

## License

MIT License - see LICENSE file for details.

## Support

For issues and questions:
- Check the troubleshooting section above
- Review the server logs for error messages
- Ensure your MCP client (Smithery/Claude Desktop) is properly configured

## Version History

- **v1.0.0**: Initial release with basic job search functionality
- Support for multiple search terms
- Location-based search with postal codes
- Configurable search radius
- Comprehensive error handling

## Related Projects

- [Model Context Protocol](https://github.com/modelcontextprotocol/specification)
- [Smithery](https://smithery.ai/) - MCP client for AI assistants



- [Claude Desktop](https://claude.ai/desktop) - Desktop client with MCP support








<|MERGE_RESOLUTION|>--- conflicted
+++ resolved
@@ -1,337 +1,334 @@
-# Stepstone Job Search MCP Server
-
-A Model Context Protocol (MCP) server for searching job listings on Stepstone.de. This server transforms job search functionality into a tool that can be used with MCP-compatible clients like Smithery, Claude Desktop, and other AI assistants.
-
-<<<<<<< HEAD
-[![smithery badge](https://smithery.ai/badge/@kdkiss/mcp-stepstone)](https://smithery.ai/server/@kdkiss/mcp-stepstone)
-**`mcp-stepstone`** is an MCP-compatible CLI module that fetches job listings from [Stepstone.de](https://www.stepstone.de) based on dynamic keywords and location parameters.
-=======
-## Features
->>>>>>> eb5002c5
-
-- 🔍 Search job listings on Stepstone.de using multiple search terms
-- 📍 Location-based search with German postal codes
-- 🎯 Configurable search radius
-- 🛡️ Robust error handling and logging
-- 📊 Structured job data extraction (title, company, location, link)
-- 🔄 Duplicate job filtering
-- 📚 Built-in help documentation
-
-## Installation
-
-### Prerequisites
-
-- Python 3.8 or higher
-- pip package manager
-
-<<<<<<< HEAD
-
-## 📦 Installation & Usage
-
-### Installing via Smithery
-
-To install Stepstone Job Listings Fetcher for Claude Desktop automatically via [Smithery](https://smithery.ai/server/@kdkiss/mcp-stepstone):
-
-```bash
-npx -y @smithery/cli install @kdkiss/mcp-stepstone --client claude
-```
-
-### Installing manually
-You can use it directly with `npx`:
-=======
-### Step 1: Install Dependencies
->>>>>>> eb5002c5
-
-```bash
-pip install requests beautifulsoup4 mcp lxml
-```
-
-Or using the requirements file:
-
-```bash
-pip install -r requirements.txt
-```
-
-### Step 2: Download the Server
-
-Save the `stepstone_server.py` file to your desired directory.
-
-### Step 3: Configure with Smithery
-
-Add the server to your Smithery configuration file (`mcp.json`):
-
-```json
-{
-  "mcpServers": {
-    "stepstone-job-search": {
-      "command": "python",
-      "args": ["/path/to/stepstone_server.py"],
-      "description": "Search for job listings on Stepstone.de"
-    }
-  }
-}
-```
-
-### Step 4: Configure with Claude Desktop
-
-If using Claude Desktop, add to your configuration file:
-
-**macOS**: `~/Library/Application Support/Claude/claude_desktop_config.json`
-**Windows**: `%APPDATA%/Claude/claude_desktop_config.json`
-
-```json
-{
-  "mcpServers": {
-    "stepstone-job-search": {
-      "command": "python",
-      "args": ["/path/to/stepstone_server.py"]
-    }
-  }
-}
-```
-
-## Usage
-
-### Available Tools
-
-#### `search_jobs`
-
-Search for job listings using multiple search terms.
-
-**Parameters:**
-- `search_terms` (array, optional): List of job search terms
-  - Default: `["fraud", "betrug", "compliance"]`
-  - Example: `["data scientist", "machine learning", "python developer"]`
-- `zip_code` (string, optional): German 5-digit postal code
-  - Default: `"40210"` (Düsseldorf)
-  - Example: `"10115"` (Berlin), `"80331"` (Munich)
-- `radius` (integer, optional): Search radius in kilometers
-  - Default: `5`
-  - Range: 1-100 km
-
-### Example Usage
-
-#### Basic Search
-```json
-{
-  "tool": "search_jobs",
-  "parameters": {
-    "search_terms": ["software engineer", "developer"]
-  }
-}
-```
-
-#### Location-Specific Search
-```json
-{
-  "tool": "search_jobs",
-  "parameters": {
-    "search_terms": ["marketing manager", "digital marketing"],
-    "zip_code": "10115",
-    "radius": 15
-  }
-}
-```
-
-#### Fraud/Compliance Specialist Search
-```json
-{
-  "tool": "search_jobs",
-  "parameters": {
-    "search_terms": ["fraud", "betrug", "compliance", "risk management"],
-    "zip_code": "40210",
-    "radius": 25
-  }
-}
-```
-
-### Sample Output
-
-```
-Job Search Summary:
-Search Terms: fraud, betrug
-Location: 40210 (±5km)
-Total Jobs Found: 15
-
---- Results for 'fraud' ---
-
-1. Senior Fraud Analyst
-   Company: Deutsche Bank AG
-   Location: Düsseldorf
-   Link: https://www.stepstone.de/stellenangebote--Senior-Fraud-Analyst-Dusseldorf-Deutsche-Bank-AG--9234567
-
-2. Fraud Prevention Specialist
-   Company: PayPal Europe
-   Location: Düsseldorf
-   Link: https://www.stepstone.de/stellenangebote--Fraud-Prevention-Specialist-Dusseldorf-PayPal-Europe--9234568
-
---- Results for 'betrug' ---
-
-3. Betrugsermittler (m/w/d)
-   Company: Allianz Versicherung
-   Location: Düsseldorf
-   Link: https://www.stepstone.de/stellenangebote--Betrugsermittler-Dusseldorf-Allianz--9234569
-```
-
-## Available Resources
-
-The server provides built-in documentation accessible through the resource system:
-
-- `stepstone://search-help`: Complete usage guide and examples
-
-## German Postal Code Examples
-
-| City | Postal Code | Area |
-|------|-------------|------|
-| Berlin | 10115 | Berlin Mitte |
-| Munich | 80331 | Munich Center |
-| Hamburg | 20095 | Hamburg Center |
-| Cologne | 50667 | Cologne Center |
-| Frankfurt | 60329 | Frankfurt Center |
-| Düsseldorf | 40210 | Düsseldorf Center |
-| Stuttgart | 70173 | Stuttgart Center |
-
-## Troubleshooting
-
-### Common Issues
-
-#### Server Not Starting
-- Ensure all dependencies are installed: `pip install -r requirements.txt`
-- Check Python version: `python --version` (requires 3.8+)
-- Verify file path in configuration is correct
-
-#### No Jobs Found
-- Check if the postal code is valid (5-digit German postal code)
-- Try broader search terms or increase radius
-- Verify internet connection
-- Check Stepstone.de website is accessible
-
-#### Import Errors
-```bash
-# Install missing dependencies
-pip install requests beautifulsoup4 mcp lxml
-```
-
-#### Permission Errors
-```bash
-# On Unix systems, make the script executable
-chmod +x stepstone_server.py
-```
-
-### Logging
-
-The server includes comprehensive logging. To see debug information:
-
-1. Set logging level in the script:
-```python
-logging.basicConfig(level=logging.DEBUG)
-```
-
-2. Or run with verbose output:
-```bash
-python stepstone_server.py --verbose
-```
-
-## Rate Limiting and Ethics
-
-This server includes built-in rate limiting and respectful scraping practices:
-
-- Uses appropriate User-Agent headers
-- Implements request timeouts
-- Handles errors gracefully
-- Respects website structure
-
-**Please use responsibly** and in accordance with Stepstone.de's terms of service.
-
-## Development
-
-### Project Structure
-```
-stepstone-mcp-server/
-
-├── stepstone_server.py    # Main MCP server
-
-
-├── requirements.txt       # Python dependencies
-
-
-
-├── mcp.json              # Smithery configuration
-
-
-
-├── README.md             # This file
-
-
-
-
-└── examples/             # Usage examples
-
-
-
-
-```
-
-### Contributing
-
-1. Fork the repository
-2. Create a feature branch: `git checkout -b feature-name`
-3. Make your changes
-4. Add tests if applicable
-5. Submit a pull request
-
-### Testing
-
-To test the server locally:
-
-```bash
-# Test basic functionality
-python stepstone_server.py
-
-
-
-
-
-# Test with specific parameters
-echo '{"search_terms": ["test"], "zip_code": "40210"}' | python stepstone_server.py
-
-
-
-
-```
-
-## License
-
-MIT License - see LICENSE file for details.
-
-## Support
-
-For issues and questions:
-- Check the troubleshooting section above
-- Review the server logs for error messages
-- Ensure your MCP client (Smithery/Claude Desktop) is properly configured
-
-## Version History
-
-- **v1.0.0**: Initial release with basic job search functionality
-- Support for multiple search terms
-- Location-based search with postal codes
-- Configurable search radius
-- Comprehensive error handling
-
-## Related Projects
-
-- [Model Context Protocol](https://github.com/modelcontextprotocol/specification)
-- [Smithery](https://smithery.ai/) - MCP client for AI assistants
-
-
-
-- [Claude Desktop](https://claude.ai/desktop) - Desktop client with MCP support
-
-
-
-
-
-
-
-
+# Stepstone Job Search MCP Server
+
+A Model Context Protocol (MCP) server for searching job listings on Stepstone.de. This server transforms job search functionality into a tool that can be used with MCP-compatible clients like Smithery, Claude Desktop, and other AI assistants.
+
+[![smithery badge](https://smithery.ai/badge/@kdkiss/mcp-stepstone)](https://smithery.ai/server/@kdkiss/mcp-stepstone)
+**`mcp-stepstone`** is an MCP-compatible CLI module that fetches job listings from [Stepstone.de](https://www.stepstone.de) based on dynamic keywords and location parameters.
+
+## Features
+
+
+- 🔍 Search job listings on Stepstone.de using multiple search terms
+- 📍 Location-based search with German postal codes
+- 🎯 Configurable search radius
+- 🛡️ Robust error handling and logging
+- 📊 Structured job data extraction (title, company, location, link)
+- 🔄 Duplicate job filtering
+- 📚 Built-in help documentation
+
+## Installation
+
+### Prerequisites
+
+- Python 3.8 or higher
+- pip package manager
+
+
+## 📦 Installation & Usage
+
+### Installing via Smithery
+
+To install Stepstone Job Listings Fetcher for Claude Desktop automatically via [Smithery](https://smithery.ai/server/@kdkiss/mcp-stepstone):
+
+```bash
+npx -y @smithery/cli install @kdkiss/mcp-stepstone --client claude
+```
+
+### Installing manually
+You can use it directly with `npx`:
+
+### Step 1: Install Dependencies
+
+```bash
+pip install requests beautifulsoup4 mcp lxml
+```
+
+Or using the requirements file:
+
+```bash
+pip install -r requirements.txt
+```
+
+### Step 2: Download the Server
+
+Save the `stepstone_server.py` file to your desired directory.
+
+### Step 3: Configure with Smithery
+
+Add the server to your Smithery configuration file (`mcp.json`):
+
+```json
+{
+  "mcpServers": {
+    "stepstone-job-search": {
+      "command": "python",
+      "args": ["/path/to/stepstone_server.py"],
+      "description": "Search for job listings on Stepstone.de"
+    }
+  }
+}
+```
+
+### Step 4: Configure with Claude Desktop
+
+If using Claude Desktop, add to your configuration file:
+
+**macOS**: `~/Library/Application Support/Claude/claude_desktop_config.json`
+**Windows**: `%APPDATA%/Claude/claude_desktop_config.json`
+
+```json
+{
+  "mcpServers": {
+    "stepstone-job-search": {
+      "command": "python",
+      "args": ["/path/to/stepstone_server.py"]
+    }
+  }
+}
+```
+
+## Usage
+
+### Available Tools
+
+#### `search_jobs`
+
+Search for job listings using multiple search terms.
+
+**Parameters:**
+- `search_terms` (array, optional): List of job search terms
+  - Default: `["fraud", "betrug", "compliance"]`
+  - Example: `["data scientist", "machine learning", "python developer"]`
+- `zip_code` (string, optional): German 5-digit postal code
+  - Default: `"40210"` (Düsseldorf)
+  - Example: `"10115"` (Berlin), `"80331"` (Munich)
+- `radius` (integer, optional): Search radius in kilometers
+  - Default: `5`
+  - Range: 1-100 km
+
+### Example Usage
+
+#### Basic Search
+```json
+{
+  "tool": "search_jobs",
+  "parameters": {
+    "search_terms": ["software engineer", "developer"]
+  }
+}
+```
+
+#### Location-Specific Search
+```json
+{
+  "tool": "search_jobs",
+  "parameters": {
+    "search_terms": ["marketing manager", "digital marketing"],
+    "zip_code": "10115",
+    "radius": 15
+  }
+}
+```
+
+#### Fraud/Compliance Specialist Search
+```json
+{
+  "tool": "search_jobs",
+  "parameters": {
+    "search_terms": ["fraud", "betrug", "compliance", "risk management"],
+    "zip_code": "40210",
+    "radius": 25
+  }
+}
+```
+
+### Sample Output
+
+```
+Job Search Summary:
+Search Terms: fraud, betrug
+Location: 40210 (±5km)
+Total Jobs Found: 15
+
+--- Results for 'fraud' ---
+
+1. Senior Fraud Analyst
+   Company: Deutsche Bank AG
+   Location: Düsseldorf
+   Link: https://www.stepstone.de/stellenangebote--Senior-Fraud-Analyst-Dusseldorf-Deutsche-Bank-AG--9234567
+
+2. Fraud Prevention Specialist
+   Company: PayPal Europe
+   Location: Düsseldorf
+   Link: https://www.stepstone.de/stellenangebote--Fraud-Prevention-Specialist-Dusseldorf-PayPal-Europe--9234568
+
+--- Results for 'betrug' ---
+
+3. Betrugsermittler (m/w/d)
+   Company: Allianz Versicherung
+   Location: Düsseldorf
+   Link: https://www.stepstone.de/stellenangebote--Betrugsermittler-Dusseldorf-Allianz--9234569
+```
+
+## Available Resources
+
+The server provides built-in documentation accessible through the resource system:
+
+- `stepstone://search-help`: Complete usage guide and examples
+
+## German Postal Code Examples
+
+| City | Postal Code | Area |
+|------|-------------|------|
+| Berlin | 10115 | Berlin Mitte |
+| Munich | 80331 | Munich Center |
+| Hamburg | 20095 | Hamburg Center |
+| Cologne | 50667 | Cologne Center |
+| Frankfurt | 60329 | Frankfurt Center |
+| Düsseldorf | 40210 | Düsseldorf Center |
+| Stuttgart | 70173 | Stuttgart Center |
+
+## Troubleshooting
+
+### Common Issues
+
+#### Server Not Starting
+- Ensure all dependencies are installed: `pip install -r requirements.txt`
+- Check Python version: `python --version` (requires 3.8+)
+- Verify file path in configuration is correct
+
+#### No Jobs Found
+- Check if the postal code is valid (5-digit German postal code)
+- Try broader search terms or increase radius
+- Verify internet connection
+- Check Stepstone.de website is accessible
+
+#### Import Errors
+```bash
+# Install missing dependencies
+pip install requests beautifulsoup4 mcp lxml
+```
+
+#### Permission Errors
+```bash
+# On Unix systems, make the script executable
+chmod +x stepstone_server.py
+```
+
+### Logging
+
+The server includes comprehensive logging. To see debug information:
+
+1. Set logging level in the script:
+```python
+logging.basicConfig(level=logging.DEBUG)
+```
+
+2. Or run with verbose output:
+```bash
+python stepstone_server.py --verbose
+```
+
+## Rate Limiting and Ethics
+
+This server includes built-in rate limiting and respectful scraping practices:
+
+- Uses appropriate User-Agent headers
+- Implements request timeouts
+- Handles errors gracefully
+- Respects website structure
+
+**Please use responsibly** and in accordance with Stepstone.de's terms of service.
+
+## Development
+
+### Project Structure
+```
+stepstone-mcp-server/
+
+├── stepstone_server.py    # Main MCP server
+
+
+├── requirements.txt       # Python dependencies
+
+
+
+├── mcp.json              # Smithery configuration
+
+
+
+├── README.md             # This file
+
+
+
+
+└── examples/             # Usage examples
+
+
+
+
+```
+
+### Contributing
+
+1. Fork the repository
+2. Create a feature branch: `git checkout -b feature-name`
+3. Make your changes
+4. Add tests if applicable
+5. Submit a pull request
+
+### Testing
+
+To test the server locally:
+
+```bash
+# Test basic functionality
+python stepstone_server.py
+
+
+
+
+
+# Test with specific parameters
+echo '{"search_terms": ["test"], "zip_code": "40210"}' | python stepstone_server.py
+
+
+
+
+```
+
+## License
+
+MIT License - see LICENSE file for details.
+
+## Support
+
+For issues and questions:
+- Check the troubleshooting section above
+- Review the server logs for error messages
+- Ensure your MCP client (Smithery/Claude Desktop) is properly configured
+
+## Version History
+
+- **v1.0.0**: Initial release with basic job search functionality
+- Support for multiple search terms
+- Location-based search with postal codes
+- Configurable search radius
+- Comprehensive error handling
+
+## Related Projects
+
+- [Model Context Protocol](https://github.com/modelcontextprotocol/specification)
+- [Smithery](https://smithery.ai/) - MCP client for AI assistants
+
+
+
+- [Claude Desktop](https://claude.ai/desktop) - Desktop client with MCP support
+
+
+
+
+
+
+
+